--- conflicted
+++ resolved
@@ -1,4 +1,4 @@
-<<<<<<< HEAD
+
 package com.helger.as4server.profile;
 
 import static org.junit.Assert.assertTrue;
@@ -399,242 +399,4 @@
     assertTrue (aErrorList.containsAny (x -> x.getErrorText (Locale.getDefault ())
                                               .contains ("PMode ReportDeliveryFailuresNotifyProducer has to be True")));
   }
-}
-=======
-package com.helger.as4server.profile;
-
-import static org.junit.Assert.assertTrue;
-
-import java.util.Locale;
-
-import org.junit.Before;
-import org.junit.ClassRule;
-import org.junit.Test;
-
-import com.helger.as4lib.crypto.ECryptoAlgorithmCrypt;
-import com.helger.as4lib.crypto.ECryptoAlgorithmSign;
-import com.helger.as4lib.crypto.ECryptoAlgorithmSignDigest;
-import com.helger.as4lib.model.EMEP;
-import com.helger.as4lib.model.ETransportChannelBinding;
-import com.helger.as4lib.model.pmode.PMode;
-import com.helger.as4lib.model.pmode.PModeLeg;
-import com.helger.as4lib.model.pmode.PModeLegProtocol;
-import com.helger.as4lib.model.pmode.PModeLegSecurity;
-import com.helger.as4lib.model.pmode.PModeParty;
-import com.helger.as4lib.soap.ESOAPVersion;
-import com.helger.as4lib.wss.EWSSVersion;
-import com.helger.as4server.servlet.ServletTestPMode;
-import com.helger.commons.error.list.ErrorList;
-import com.helger.photon.basic.mock.PhotonBasicWebTestRule;
-
-/**
- * All essentials need to be set and need to be not null since they are getting
- * checked, when a PMode is introduced into the system and these null checks
- * would be redundant in the profiles.
- *
- * @author bayerlma
- */
-public class ESENSCompatibilityValidatorTest
-{
-  @ClassRule
-  public static final PhotonBasicWebTestRule s_aRule = new PhotonBasicWebTestRule ();
-
-  private final ESENSCompatibilityValidator aESENSCompatibilityValidator = new ESENSCompatibilityValidator ();
-
-  private PMode aPMode;
-  private ErrorList aErrorList;
-
-  @Before
-  public void setUp ()
-  {
-    aErrorList = new ErrorList ();
-    aPMode = ServletTestPMode.getTestPModeWithSecurity (ESOAPVersion.SOAP_12);
-  }
-
-  @Test
-  public void testValidatePModeWrongMEP ()
-  {
-    aPMode.setMEP (EMEP.TWO_WAY_PULL_PUSH);
-    aESENSCompatibilityValidator.validatePMode (aPMode, aErrorList);
-
-    assertTrue (aErrorList.containsAny (x -> x.getErrorText (Locale.getDefault ()).contains ("MEP")));
-  }
-
-  @Test
-  public void testValidatePModeWrongMEPBinding ()
-  {
-    aPMode.setMEPBinding (ETransportChannelBinding.SYNC);
-    aPMode.setResponder (new PModeParty ("sa", "id1", "role", "as", "as"));
-    aESENSCompatibilityValidator.validatePMode (aPMode, aErrorList);
-
-    assertTrue (aErrorList.containsAny (x -> x.getErrorText (Locale.getDefault ()).contains ("MEP-Binding")));
-  }
-
-  @Test
-  public void testValidatePModeNoLeg ()
-  {
-    aPMode.setLeg1 (null);
-    aESENSCompatibilityValidator.validatePMode (aPMode, aErrorList);
-    assertTrue (aErrorList.containsAny (x -> x.getErrorText (Locale.getDefault ())
-                                              .contains ("PMode is missing Leg 1")));
-  }
-
-  @Test
-  public void testValidatePModeNoProtocol ()
-  {
-    aPMode.setLeg1 (new PModeLeg (null, null, null, null, null));
-    aESENSCompatibilityValidator.validatePMode (aPMode, aErrorList);
-    assertTrue (aErrorList.containsAny (x -> x.getErrorText (Locale.getDefault ()).contains ("Protocol")));
-  }
-
-  @Test
-  public void testValidatePModeNoProtocolAddress ()
-  {
-    aPMode.setLeg1 (new PModeLeg (new PModeLegProtocol (), null, null, null, null));
-    aESENSCompatibilityValidator.validatePMode (aPMode, aErrorList);
-    assertTrue (aErrorList.containsAny (x -> x.getErrorText (Locale.getDefault ()).contains ("AddressProtocol")));
-  }
-
-  @Test
-  public void testValidatePModeProtocolAddressIsNotHttps ()
-  {
-    aPMode.setLeg1 (new PModeLeg (new PModeLegProtocol ("ftp://test.com", ESOAPVersion.AS4_DEFAULT),
-                                  null,
-                                  null,
-                                  null,
-                                  null));
-    aESENSCompatibilityValidator.validatePMode (aPMode, aErrorList);
-    assertTrue (aErrorList.containsAny (x -> x.getErrorText (Locale.getDefault ())
-                                              .contains ("non-standard AddressProtocol: ftp")));
-  }
-
-  @Test
-  public void testValidatePModeProtocolSOAP11NotAllowed ()
-  {
-    aPMode.setLeg1 (new PModeLeg (new PModeLegProtocol ("https://test.com", ESOAPVersion.SOAP_11),
-                                  null,
-                                  null,
-                                  null,
-                                  null));
-    aESENSCompatibilityValidator.validatePMode (aPMode, aErrorList);
-    assertTrue (aErrorList.containsAny (x -> x.getErrorText (Locale.getDefault ()).contains ("1.1")));
-  }
-
-  @Test
-  public void testValidatePModeSecurityNoX509SignatureCertificate ()
-  {
-    final PModeLegSecurity aSecurityLeg = aPMode.getLeg1 ().getSecurity ();
-    aSecurityLeg.setX509SignatureCertificate (null);
-    aPMode.setLeg1 (new PModeLeg (new PModeLegProtocol ("https://test.com", ESOAPVersion.AS4_DEFAULT),
-                                  null,
-                                  null,
-                                  null,
-                                  aSecurityLeg));
-    aESENSCompatibilityValidator.validatePMode (aPMode, aErrorList);
-    assertTrue (aErrorList.containsAny (x -> x.getErrorText (Locale.getDefault ()).contains ("signature certificate")));
-  }
-
-  @Test
-  public void testValidatePModeSecurityNoX509SignatureAlgorithm ()
-  {
-    final PModeLegSecurity aSecurityLeg = aPMode.getLeg1 ().getSecurity ();
-    aSecurityLeg.setX509SignatureAlgorithm (null);
-    aPMode.setLeg1 (new PModeLeg (new PModeLegProtocol ("https://test.com", ESOAPVersion.AS4_DEFAULT),
-                                  null,
-                                  null,
-                                  null,
-                                  aSecurityLeg));
-    aESENSCompatibilityValidator.validatePMode (aPMode, aErrorList);
-    assertTrue (aErrorList.containsAny (x -> x.getErrorText (Locale.getDefault ()).contains ("signature algorithm")));
-  }
-
-  @Test
-  public void testValidatePModeSecurityWrongX509SignatureAlgorithm ()
-  {
-    final PModeLegSecurity aSecurityLeg = aPMode.getLeg1 ().getSecurity ();
-    aSecurityLeg.setX509SignatureAlgorithm (ECryptoAlgorithmSign.RSA_SHA_512);
-    aPMode.setLeg1 (new PModeLeg (new PModeLegProtocol ("https://test.com", ESOAPVersion.AS4_DEFAULT),
-                                  null,
-                                  null,
-                                  null,
-                                  aSecurityLeg));
-    aESENSCompatibilityValidator.validatePMode (aPMode, aErrorList);
-    assertTrue (aErrorList.containsAny (x -> x.getErrorText (Locale.getDefault ())
-                                              .contains (ECryptoAlgorithmSign.SIGN_ALGORITHM_DEFAULT.getID ())));
-  }
-
-  @Test
-  public void testValidatePModeSecurityNoX509SignatureHashFunction ()
-  {
-    final PModeLegSecurity aSecurityLeg = aPMode.getLeg1 ().getSecurity ();
-    aSecurityLeg.setX509SignatureHashFunction (null);
-    aPMode.setLeg1 (new PModeLeg (new PModeLegProtocol ("https://test.com", ESOAPVersion.AS4_DEFAULT),
-                                  null,
-                                  null,
-                                  null,
-                                  aSecurityLeg));
-    aESENSCompatibilityValidator.validatePMode (aPMode, aErrorList);
-    assertTrue (aErrorList.containsAny (x -> x.getErrorText (Locale.getDefault ()).contains ("hash function")));
-  }
-
-  @Test
-  public void testValidatePModeSecurityWrongX509SignatureHashFunction ()
-  {
-    final PModeLegSecurity aSecurityLeg = aPMode.getLeg1 ().getSecurity ();
-    aSecurityLeg.setX509SignatureHashFunction (ECryptoAlgorithmSignDigest.DIGEST_SHA_512);
-    aPMode.setLeg1 (new PModeLeg (new PModeLegProtocol ("https://test.com", ESOAPVersion.AS4_DEFAULT),
-                                  null,
-                                  null,
-                                  null,
-                                  aSecurityLeg));
-    aESENSCompatibilityValidator.validatePMode (aPMode, aErrorList);
-    assertTrue (aErrorList.containsAny (x -> x.getErrorText (Locale.getDefault ())
-                                              .contains (ECryptoAlgorithmSignDigest.SIGN_DIGEST_ALGORITHM_DEFAULT.getID ())));
-  }
-
-  @Test
-  public void testValidatePModeSecurityNoX509EncryptionAlgorithm ()
-  {
-    final PModeLegSecurity aSecurityLeg = aPMode.getLeg1 ().getSecurity ();
-    aSecurityLeg.setX509EncryptionAlgorithm (null);
-    aPMode.setLeg1 (new PModeLeg (new PModeLegProtocol ("https://test.com", ESOAPVersion.AS4_DEFAULT),
-                                  null,
-                                  null,
-                                  null,
-                                  aSecurityLeg));
-    aESENSCompatibilityValidator.validatePMode (aPMode, aErrorList);
-    assertTrue (aErrorList.containsAny (x -> x.getErrorText (Locale.getDefault ()).contains ("encryption algorithm")));
-  }
-
-  @Test
-  public void testValidatePModeSecurityWrongX509EncryptionAlgorithm ()
-  {
-    final PModeLegSecurity aSecurityLeg = aPMode.getLeg1 ().getSecurity ();
-    aSecurityLeg.setX509EncryptionAlgorithm (ECryptoAlgorithmCrypt.CRYPT_CAST5);
-    aPMode.setLeg1 (new PModeLeg (new PModeLegProtocol ("https://test.com", ESOAPVersion.AS4_DEFAULT),
-                                  null,
-                                  null,
-                                  null,
-                                  aSecurityLeg));
-    aESENSCompatibilityValidator.validatePMode (aPMode, aErrorList);
-    assertTrue (aErrorList.containsAny (x -> x.getErrorText (Locale.getDefault ())
-                                              .contains (ECryptoAlgorithmCrypt.ENCRPYTION_ALGORITHM_DEFAULT.getID ())));
-  }
-
-  @SuppressWarnings ("deprecation")
-  @Test
-  public void testValidatePModeSecurityWrongWSSVersion ()
-  {
-    final PModeLegSecurity aSecurityLeg = aPMode.getLeg1 ().getSecurity ();
-    aSecurityLeg.setWSSVersion (EWSSVersion.WSS_10);
-    aPMode.setLeg1 (new PModeLeg (new PModeLegProtocol ("https://test.com", ESOAPVersion.AS4_DEFAULT),
-                                  null,
-                                  null,
-                                  null,
-                                  aSecurityLeg));
-    aESENSCompatibilityValidator.validatePMode (aPMode, aErrorList);
-    assertTrue (aErrorList.containsAny (x -> x.getErrorText (Locale.getDefault ())
-                                              .contains (ECryptoAlgorithmCrypt.ENCRPYTION_ALGORITHM_DEFAULT.getID ())));
-  }
-}
->>>>>>> 587d4fd3
+}