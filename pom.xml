--- conflicted
+++ resolved
@@ -78,7 +78,6 @@
     <log4j.version>2.25.2</log4j.version>
     <xmlsec.version>4.0.4</xmlsec.version>
     <wss4j.version>4.0.0</wss4j.version>
-<<<<<<< HEAD
     <peppol-commons.version>12.0.4</peppol-commons.version>
     <peppol-reporting.version>4.0.1</peppol-reporting.version>
     <peppol-ap-support.version>2.0.1</peppol-ap-support.version>
@@ -89,18 +88,6 @@
     <ph-xsds.version>4.0.0</ph-xsds.version>
     <phive.version>11.0.1</phive.version>
     <phive-rules.version>4.0.3</phive-rules.version>
-=======
-    <peppol-commons.version>12.0.3</peppol-commons.version>
-    <peppol-reporting.version>4.0.0</peppol-reporting.version>
-    <peppol-ap-support.version>2.0.0</peppol-ap-support.version>
-    <ph-commons.version>12.0.1</ph-commons.version>
-    <ph-schematron.version>9.0.1</ph-schematron.version>
-    <ph-ubl.version>10.0.0</ph-ubl.version>
-    <ph-web.version>11.1.0</ph-web.version>
-    <ph-xsds.version>4.0.0</ph-xsds.version>
-    <phive.version>11.0.1</phive.version>
-    <phive-rules.version>4.0.1</phive-rules.version>
->>>>>>> 22de4ad6
   </properties>
 
   <dependencyManagement>
@@ -129,11 +116,7 @@
       <dependency>
         <groupId>com.helger.masterdata</groupId>
         <artifactId>ph-masterdata-parent-pom</artifactId>
-<<<<<<< HEAD
         <version>8.0.2</version>
-=======
-        <version>8.0.1</version>
->>>>>>> 22de4ad6
         <type>pom</type>
         <scope>import</scope>
       </dependency>
