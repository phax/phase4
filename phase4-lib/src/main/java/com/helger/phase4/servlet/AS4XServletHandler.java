--- conflicted
+++ resolved
@@ -375,11 +375,7 @@
     // Start metadata
     final IAS4IncomingMessageMetadata aMessageMetadata = createIncomingMessageMetadata (aRequestScope);
 
-<<<<<<< HEAD
-    try (final AS4RequestHandler aHandler = new AS4RequestHandler (aCF, aResponseCF, aPModeResolver, aIAF, aMessageMetadata))
-=======
-    try (final AS4RequestHandler aHandler = new AS4RequestHandler (aCF, aPModeResolver, aIAF, aISC, aMessageMetadata))
->>>>>>> 36a20874
+    try (final AS4RequestHandler aHandler = new AS4RequestHandler (aCF, aResponseCF, aPModeResolver, aIAF, aISC, aMessageMetadata))
     {
       // Customize before handling
       if (aHandlerCustomizer != null)
